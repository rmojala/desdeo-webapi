from copy import deepcopy

import simplejson as json
from app import db
from desdeo_mcdm.interactive import (
    NIMBUS,
    NautilusNavigator,
    NautilusNavigatorRequest,
    ReferencePointMethod,
)
<<<<<<< HEAD
from desdeo_problem.problem.Problem import DiscreteDataProblem, classificationPISProblem
from desdeo_emo.EAs import RVEA, IOPIS_NSGAIII
=======
from desdeo_problem.problem.Problem import DiscreteDataProblem
from desdeo_emo.EAs import RVEA
>>>>>>> d012bc84
from flask_jwt_extended import get_jwt_identity, jwt_required
from flask_restx import Resource, reqparse
from models.method_models import Method
from models.problem_models import Problem
from models.user_models import UserModel
from utilities.expression_parser import NumpyEncoder, numpify_dict_items
import pandas as pd
import numpy as np

available_methods = {
    "reference_point_method": ReferencePointMethod,
    "reference_point_method_alt": ReferencePointMethod,  # for testing purposes only!
    "synchronous_nimbus": NIMBUS,
    "nautilus_navigator": NautilusNavigator,
    "rvea": RVEA,
<<<<<<< HEAD
    "irvea": RVEA,
    "iopis": IOPIS_NSGAIII,
    "rvea/class": RVEA,
=======
>>>>>>> d012bc84
}

method_create_parser = reqparse.RequestParser()
method_create_parser.add_argument(
    "problem_id",
    type=str,
    help="The id of the problem the method being created should attempt to solve.",
    required=True,
)
method_create_parser.add_argument(
    "method",
    type=str,
    help=(
        f"Specify which method to use. Available methods are: {list(available_methods.keys())}"
    ),
    required=True,
)

method_control_parser = reqparse.RequestParser()
method_control_parser.add_argument(
    "response",
    type=dict,
    help="The response to continue iterating the method",
    required=True,
)
method_control_parser.add_argument(
    "stop", type=bool, help="Stop and get solution?", default=False
)
method_control_parser.add_argument(
    "preference_type",
    type=int,
    help="The preference type chosen. Indexing starts at 0, -1 indicates no preference type has been chosen.",
    default=None,
)


class MethodCreate(Resource):
    @jwt_required()
    def get(self):
        current_user = get_jwt_identity()
        current_user_id = UserModel.query.filter_by(username=current_user).first().id

        method = Method.query.filter_by(user_id=current_user_id).first()
        if method is None:
            # not found
            return {"message": "No method found defined for the current user."}, 404

        # ok
        return {"message": "Method found!"}, 200

    @jwt_required()
    def post(self):
        data = method_create_parser.parse_args()

        problem_id = data["problem_id"]

        try:
            current_user = get_jwt_identity()
            current_user_id = (
                UserModel.query.filter_by(username=current_user).first().id
            )

            query = Problem.query.filter_by(
                user_id=current_user_id, id=problem_id
            ).first()
            problem = query.problem_pickle
            problem_minimize = query.minimize

        except Exception as e:
            print(f"DEBUG: {e}")
            # not found
            return {"message": f"Could not find problem with id={problem_id}."}, 404

        # initialize the method
        # check method is available
        method_name = data["method"]

        if method_name not in available_methods:
            # not found
            return {
                "message": (
                    f"Could not find method named {method_name}. "
                    f"Available methods are {list(available_methods.keys())}"
                )
            }, 404

        # match the method and initialize
        # TODO: add more methods!
        if method_name == "reference_point_method":
            method = ReferencePointMethod(problem, problem.ideal, problem.nadir)
        elif method_name == "synchronous_nimbus":
            method = NIMBUS(problem)
        elif method_name == "reference_point_method_alt":
            method = ReferencePointMethod(problem, problem.ideal, problem.nadir)
        elif method_name == "nautilus_navigator":
            if query.problem_type == "Discrete":
                problem: DiscreteDataProblem
                method = NautilusNavigator(
<<<<<<< HEAD
                    problem.objectives, problem.ideal, problem.nadir
                )
=======
                    problem.objectives,
                    problem.ideal,
                    problem.nadir,
                    problem.decision_variables,
                )
                method._steps_remaining = 40
>>>>>>> d012bc84
            else:
                # not discrete problem
                message = "Currently NAUTILUS Navigator supports only the solving of discrete problem."
                return {"message": message}, 406
        elif method_name == "rvea":
            if query.problem_type == "Analytical":
                method = RVEA(problem, interact=False)
            else:
                # not analytical problem
                message = "Currently RVEA supports only analytical problem types."
                return {"message": message}, 406
        elif method_name == "irvea" or method_name == "rvea/class":
            if query.problem_type == "Analytical" or "Classification PIS":
                method = RVEA(problem, interact=True)
            else:
                # not analytical problem
                message = "Currently RVEA supports only analytical problem types."
                return {"message": message}, 406
        elif method_name == "iopis":
            if query.problem_type == "Analytical":
                method = IOPIS_NSGAIII(problem)
            else:
                # not analytical problem
                message = "Currently IOPIS supports only analytical problem types."
                return {"message": message}, 406
        else:
            # internal error
            return {
                "message": f"For some reason could not initialize method {method_name}"
            }, 500
<<<<<<< HEAD
=======

>>>>>>> d012bc84
        # add method to database, but keep only one method at any given time
        # if method already exists, delete it
        print(f"DEBUG: deleted {Method.query.filter_by(user_id=current_user_id).all()}")
        Method.query.filter_by(user_id=current_user_id).delete()
        db.session.commit()

        # add method to db
        db.session.add(
            Method(
                name=method_name,
                method_pickle=method,
                user_id=current_user_id,
                minimize=problem_minimize,
                status="NOT STARTED",
                last_request=None,
            )
        )
        db.session.commit()

        response = {"method": method_name, "owner": current_user}

        # created
        return response, 201


class MethodControl(Resource):
    @jwt_required()
    def get(self):
        current_user = get_jwt_identity()
        current_user_id = UserModel.query.filter_by(username=current_user).first().id

        # check if any method has been defined
        method_query = Method.query.filter_by(user_id=current_user_id).first()

        if method_query is None:
            # not found
            return {"message": "No defined method found for the current user."}, 404

        if method_query.status != "NOT STARTED":
            # wrong method status, bad request
            return {"message": "Method has already been started."}, 400

        # need to make deepcopy to have a new mem addres so that sqlalchemy updates the pickle
        # TODO: use a Mutable column
        method = deepcopy(method_query.method_pickle)

<<<<<<< HEAD
        # EA methods handle a bit differently, multiple requests to be handled
        if isinstance(method, RVEA):
            return_message, request = EAControlGet(method)
        elif isinstance(method, IOPIS_NSGAIII):
            return_message, request = IOPISControlGet(method)
=======
        # start the method and set response
        request = method.start()
        if isinstance(request, tuple):
            # needed when multiple requests are returned as separate objects. This is needed in, e.g., NIMBUS and EA methods.
            request = request[0]

        # We dump the data here temporarily because the data must be encoded using a custom encoder to be first parsed
        # into valid JSON, then we load it again before returning.
        # ignore_nan will result in np.nan to be converted to valid null in JSON
        if isinstance(
            method, RVEA
        ):  # EA methods handle a bit differently, multiple requests to be handled
            contents = [
                json.dumps(r.content, cls=NumpyEncoder, ignore_nan=True)
                for r in request
            ]
            response = json.dumps(contents, cls=NumpyEncoder, ignore_nan=True)
            ea_individuals = json.dumps(
                method.population.individuals, cls=NumpyEncoder, ignore_nan=True
            )
            ea_objectives = json.dumps(
                method.population.objectives, cls=NumpyEncoder, ignore_nan=True
            )
>>>>>>> d012bc84
        else:
            # start the method and set response
            request = method.start()  # None if method is non interactive
            if isinstance(request, tuple):
                # needed when multiple requests are returned as separate objects. This is needed in, e.g., NIMBUS and EA methods.
                request = request[0]

            # We dump the data here temporarily because the data must be encoded using a custom encoder to be first parsed
            # into valid JSON, then we load it again before returning.
            # ignore_nan will result in np.nan to be converted to valid null in JSON

            response = json.dumps(request.content, cls=NumpyEncoder, ignore_nan=True)
            return_message = {"response": json.loads(response)}, 200

        # set status to iterating and last_request
        method_query.status = "ITERATING"
        method_query.last_request = request
        method_query.method_pickle = method
        db.session.commit()

        # ok
        # flask-restx will automatically parse the return value from Python dicts to valid JSON, this is why
        # we load the response in the return dict.
<<<<<<< HEAD

        ## EA METHOD
        # Due to how EAs handle preference types, we need to also ask which
        # preference type has been selected.

        ## MCDM method
        # In MCDM methods, preferences are handles in a monolithic fashion (i.e., always one preference object
        # and any choices are handled IN the preference object instead of having multiple objects.)

        return return_message
=======
        if isinstance(method, RVEA):  # probably true for all EAs
            ## EA METHOD
            # Due to how EAs handle preference types, we need to also ask which
            # preference type has been selected.
            return {
                "response": json.loads(response),
                "preference_type": -1,
                "individuals": json.loads(ea_individuals),
                "objectives": json.loads(ea_objectives),
            }, 200
        else:
            ## MCDM method
            # In MCDM methods, preferences are handles in a monolithic fashion (i.e., always one preference object
            # and any choices are handled IN the preference object instead of having multiple objects.)
            return {"response": json.loads(response)}, 200
>>>>>>> d012bc84

    @jwt_required()
    def post(self):
        data = method_control_parser.parse_args()
        user_response_raw = data["response"]

        current_user = get_jwt_identity()
        current_user_id = UserModel.query.filter_by(username=current_user).first().id

        # check if any method has been defined
        method_query = Method.query.filter_by(user_id=current_user_id).first()
        if method_query is None:
            # not found
            return {"message": "No defined method found for the current user."}, 404

        if method_query.status != "ITERATING":
            # wrong method status, bad request
            return {"message": "Method has not been started or is finished."}, 400

        if method_query.last_request is None:
            # method has no last request defined, bas request
            return {"message": "The method has no last request defined."}, 400

        # need to make deepcopy to have a new mem addres so that sqlalchemy updates the pickle
        # TODO: use a Mutable column
        method = deepcopy(method_query.method_pickle)

        if isinstance(
            method, RVEA
        ):  # EA methods (RVEA for now) require that a preference type is chosen.
<<<<<<< HEAD
            """if data["preference_type"] < -1:
=======
            if data["preference_type"] < -1:
>>>>>>> d012bc84
                # preference type not specified
                return {
                    "message": (
                        "When using evolutionary methods, the entry in the JSON response "
                        "'preference_type' must be either positive, or -1 to indicate termination."
                    )
                }, 400
            elif data["preference_type"] == -1:
                # do non-dominated sorting and return
                ea_individuals, ea_objectives = method.end()
                response = json.dumps(
                    {"individuals": ea_individuals, "objectives": ea_objectives},
                    cls=NumpyEncoder,
                    ignore_nan=True,
                )
<<<<<<< HEAD
                return json.loads(response), 200"""
=======
                return json.loads(response), 200
>>>>>>> d012bc84

        last_request = method_query.last_request

        # cast lists, which have numerical content, to numpy arrays
        user_response = numpify_dict_items(user_response_raw)

        try:
            if (
                isinstance(method, NautilusNavigator)
                and user_response["go_to_previous"]
            ):
                # for navigation methods, we need to copy the whole response as the contents of the request when going back
                # since historic information is expected in the contents, but is contained in the response.
                # TODO this is stupid, fix NautilusNavigator to expect these fields in the response instead...
                last_request = NautilusNavigatorRequest(
                    user_response["ideal"],
                    user_response["nadir"],
                    user_response["reachable_lb"],
                    user_response["reachable_ub"],
                    user_response["user_bounds"],
                    user_response["reachable_idx"],
                    user_response["step_number"],
                    user_response["steps_remaining"],
                    user_response["distance"],
                    user_response["allowed_speeds"],
                    user_response["current_speed"],
                    user_response["navigation_point"],
                )
            preference_type = data["preference_type"]

            if isinstance(method, RVEA):  # and probably other EAs as well
                print(user_response)
                if isinstance(method.population.problem, classificationPISProblem):
                    if user_response["stage"] == "archive":
                        selected_solns = method.population.objectives[
                            user_response["indices"]
                        ]
                        if not hasattr(method, "archive"):
                            method.archive = selected_solns
                        else:
                            method.archive = np.vstack((method.archive, selected_solns))
                        selected_solns = json.dumps(
                            method.archive, cls=NumpyEncoder, ignore_nan=True
                        )
<<<<<<< HEAD
                        method_query.method_pickle = method
                        db.session.commit()
                        return {"response": json.loads(selected_solns)}, 200
                    if user_response["stage"] == "select":
                        selected_soln = method.archive[user_response["index"]]
                        selected_soln = json.dumps(
                            selected_soln, cls=NumpyEncoder, ignore_nan=True
=======
                    }, 400
                else:
                    last_request = last_request[preference_type]

                if preference_type in [0, 1]:
                    # handle the preferences where a numpy array is expected
                    last_request.response = user_response["preference_data"]
                elif preference_type in [2, 3]:
                    np_preference = np.atleast_2d(user_response["preference_data"])

                    if preference_type == 2:
                        # expects pandas dataframe
                        columns = last_request.content["dimensions_data"]
                        last_request.response = pd.DataFrame(
                            np_preference, columns=columns.columns
                        )
                    else:
                        # preference_type 4
                        # expects numpy
                        last_request.response = np_preference
                else:
                    # preference type not specified
                    # the program should never reach this point...
                    return {
                        "message": (
                            f"Preference type index '{preference_type}' not valid."
>>>>>>> d012bc84
                        )
                        return {"response": json.loads(selected_soln)}, 200
                last_request = EAControlPost(
                    preference_type, last_request, user_response
                )
            elif isinstance(method, IOPIS_NSGAIII):
                last_request = IOPISControlPost(last_request, user_response)
            else:
                last_request.response = user_response

            new_request = method.iterate(last_request)
            if isinstance(
                new_request, tuple
            ):  # For methods that return mutliple object from an iterate call (e.g., NIMBUS (for now) and EA methods)
                new_request = new_request[0]

            method_query.method_pickle = method
            method_query.last_request = new_request
            db.session.commit()
        except Exception as e:
            print(f"DEBUG: {e}")
            # error, could not iterate, internal server error
<<<<<<< HEAD
            if isinstance(last_request, tuple):
                last_request_dump = [
                    json.dumps(r.content, cls=NumpyEncoder, ignore_nan=True)
                    for r in last_request
                ]
            else:
                last_request_dump = json.dumps(
                    last_request.content, cls=NumpyEncoder, ignore_nan=True
                )
=======
            last_request_dump = json.dumps(
                last_request.content, cls=NumpyEncoder, ignore_nan=True
            )
>>>>>>> d012bc84
            return {
                "message": "Could not iterate the method with the given response",
                "last_request": last_request_dump,
            }, 400

        # we dump the response first so that we can have it encoded into valid JSON using a custom encoder
        # ignore_nan=True will ensure np.nan is coverted to valid JSON value 'null'.
        if isinstance(
<<<<<<< HEAD
            method, (RVEA, IOPIS_NSGAIII)
        ):  # EA methods handle a bit differently, multiple requests to be handled
            """contents = [
                json.dumps(r.content, cls=NumpyEncoder, ignore_nan=True)
                for r in new_request
            ]
            response = json.dumps(contents, cls=NumpyEncoder, ignore_nan=True)"""
=======
            method, RVEA
        ):  # EA methods handle a bit differently, multiple requests to be handled
            contents = [
                json.dumps(r.content, cls=NumpyEncoder, ignore_nan=True)
                for r in new_request
            ]
            response = json.dumps(contents, cls=NumpyEncoder, ignore_nan=True)
>>>>>>> d012bc84
            ea_individuals = json.dumps(
                method.population.individuals, cls=NumpyEncoder, ignore_nan=True
            )
            ea_objectives = json.dumps(
                method.population.objectives, cls=NumpyEncoder, ignore_nan=True
            )
<<<<<<< HEAD

            ideal = json.dumps(
                method.population.problem.ideal, cls=NumpyEncoder, ignore_nan=True
            )
            nadir = json.dumps(
                method.population.problem.nadir, cls=NumpyEncoder, ignore_nan=True
            )
=======
>>>>>>> d012bc84

            # ok
            # We will deserialize the response into a Python dict here because flask-restx will automatically
            # serialize the response into valid JSON.
            return {
<<<<<<< HEAD
                "response": 0,
                "preference_type": -1,
                "individuals": json.loads(ea_individuals),
                "objectives": json.loads(ea_objectives),
                "ideal": json.loads(ideal),
                "nadir": json.loads(nadir),
=======
                "response": json.loads(response),
                "preference_type": -1,
                "individuals": json.loads(ea_individuals),
                "objectives": json.loads(ea_objectives),
>>>>>>> d012bc84
            }, 200
        else:
            response = json.dumps(
                new_request.content, cls=NumpyEncoder, ignore_nan=True
            )

            # ok
            # We will deserialize the response into a Python dict here because flask-restx will automatically
            # serialize the response into valid JSON.
            return {"response": json.loads(response)}, 200


def EAControlGet(method):
    if isinstance(method.population.problem, classificationPISProblem):
        request = method.start()[0]
        """contents = [json.dumps(r, cls=NumpyEncoder, ignore_nan=True) for r in request]"""
    else:
        request = method.start()[0]
        """contents = [
            json.dumps(r.content, cls=NumpyEncoder, ignore_nan=True) for r in request
        ]"""

    """response = json.dumps(contents, cls=NumpyEncoder, ignore_nan=True)"""
    ea_individuals = json.dumps(
        method.population.individuals, cls=NumpyEncoder, ignore_nan=True
    )
    ea_objectives = json.dumps(
        method.population.objectives, cls=NumpyEncoder, ignore_nan=True
    )
    # Due to how EAs handle preference types, we need to also ask which
    # preference type has been selected.
    return (
        {
            "response": 0,
            "preference_type": -1,
            "individuals": json.loads(ea_individuals),
            "objectives": json.loads(ea_objectives),
        },
        200,
    ), request


def IOPISControlGet(method):
    request = method.start()
    """contents = [
        json.dumps(r.content, cls=NumpyEncoder, ignore_nan=True) for r in request
    ]
    response = json.dumps(contents, cls=NumpyEncoder, ignore_nan=True)"""
    ea_individuals = json.dumps(
        method.population.individuals, cls=NumpyEncoder, ignore_nan=True
    )
    ea_objectives = json.dumps(
        method.population.objectives, cls=NumpyEncoder, ignore_nan=True
    )
    ideal = json.dumps(
        method.population.problem.ideal, cls=NumpyEncoder, ignore_nan=True
    )
    nadir = json.dumps(
        method.population.problem.nadir, cls=NumpyEncoder, ignore_nan=True
    )
    # Due to how EAs handle preference types, we need to also ask which
    # preference type has been selected.
    return (
        {
            "response": 0,
            "preference_type": -1,
            "individuals": json.loads(ea_individuals),
            "objectives": json.loads(ea_objectives),
            "ideal": json.loads(ideal),
            "nadir": json.loads(nadir),
        },
        200,
    ), request[0]


def EAControlPost(preference_type, last_request, user_response):
    # 0: No preference (get full front)
    # 1: PreferredSolutionPreference
    # 2: NonPreferredSolutionPreference
    # 3: ReferencePointPreference
    # 4: BoundPreference
    # 5: Classification

    if preference_type == 5:

        return {
            "current solution": user_response["current_solution"],
            "classifications": user_response["classifications"],
            "levels": user_response["levels"],
        }

    if preference_type > len(last_request):
        # index out of range
        # preference type not specified
        raise ValueError(f"Preference type index '{preference_type}' not valid.")
    else:
        last_request = last_request[preference_type - 1]

    if preference_type == 0:
        last_request = None

    if preference_type in [1, 2]:
        # handle the preferences where a numpy array is expected
        last_request.response = user_response["preference_data"]
    elif preference_type in [3, 4]:
        np_preference = np.atleast_2d(user_response["preference_data"])

        if preference_type == 3:
            # expects pandas dataframe
            columns = last_request.content["dimensions_data"]
            last_request.response = pd.DataFrame(np_preference, columns=columns.columns)
        else:
            # preference_type 4
            # expects numpy
            last_request.response = np_preference
    return last_request


def IOPISControlPost(last_request, user_response):

    np_preference = np.atleast_2d(user_response["preference_data"])
    columns = last_request.content["dimensions_data"]
    last_request.response = pd.DataFrame(np_preference, columns=columns.columns)

    return last_request<|MERGE_RESOLUTION|>--- conflicted
+++ resolved
@@ -8,13 +8,8 @@
     NautilusNavigatorRequest,
     ReferencePointMethod,
 )
-<<<<<<< HEAD
 from desdeo_problem.problem.Problem import DiscreteDataProblem, classificationPISProblem
 from desdeo_emo.EAs import RVEA, IOPIS_NSGAIII
-=======
-from desdeo_problem.problem.Problem import DiscreteDataProblem
-from desdeo_emo.EAs import RVEA
->>>>>>> d012bc84
 from flask_jwt_extended import get_jwt_identity, jwt_required
 from flask_restx import Resource, reqparse
 from models.method_models import Method
@@ -30,12 +25,9 @@
     "synchronous_nimbus": NIMBUS,
     "nautilus_navigator": NautilusNavigator,
     "rvea": RVEA,
-<<<<<<< HEAD
     "irvea": RVEA,
     "iopis": IOPIS_NSGAIII,
     "rvea/class": RVEA,
-=======
->>>>>>> d012bc84
 }
 
 method_create_parser = reqparse.RequestParser()
@@ -134,17 +126,12 @@
             if query.problem_type == "Discrete":
                 problem: DiscreteDataProblem
                 method = NautilusNavigator(
-<<<<<<< HEAD
-                    problem.objectives, problem.ideal, problem.nadir
-                )
-=======
                     problem.objectives,
                     problem.ideal,
                     problem.nadir,
                     problem.decision_variables,
                 )
                 method._steps_remaining = 40
->>>>>>> d012bc84
             else:
                 # not discrete problem
                 message = "Currently NAUTILUS Navigator supports only the solving of discrete problem."
@@ -175,10 +162,6 @@
             return {
                 "message": f"For some reason could not initialize method {method_name}"
             }, 500
-<<<<<<< HEAD
-=======
-
->>>>>>> d012bc84
         # add method to database, but keep only one method at any given time
         # if method already exists, delete it
         print(f"DEBUG: deleted {Method.query.filter_by(user_id=current_user_id).all()}")
@@ -225,37 +208,11 @@
         # TODO: use a Mutable column
         method = deepcopy(method_query.method_pickle)
 
-<<<<<<< HEAD
         # EA methods handle a bit differently, multiple requests to be handled
         if isinstance(method, RVEA):
             return_message, request = EAControlGet(method)
         elif isinstance(method, IOPIS_NSGAIII):
             return_message, request = IOPISControlGet(method)
-=======
-        # start the method and set response
-        request = method.start()
-        if isinstance(request, tuple):
-            # needed when multiple requests are returned as separate objects. This is needed in, e.g., NIMBUS and EA methods.
-            request = request[0]
-
-        # We dump the data here temporarily because the data must be encoded using a custom encoder to be first parsed
-        # into valid JSON, then we load it again before returning.
-        # ignore_nan will result in np.nan to be converted to valid null in JSON
-        if isinstance(
-            method, RVEA
-        ):  # EA methods handle a bit differently, multiple requests to be handled
-            contents = [
-                json.dumps(r.content, cls=NumpyEncoder, ignore_nan=True)
-                for r in request
-            ]
-            response = json.dumps(contents, cls=NumpyEncoder, ignore_nan=True)
-            ea_individuals = json.dumps(
-                method.population.individuals, cls=NumpyEncoder, ignore_nan=True
-            )
-            ea_objectives = json.dumps(
-                method.population.objectives, cls=NumpyEncoder, ignore_nan=True
-            )
->>>>>>> d012bc84
         else:
             # start the method and set response
             request = method.start()  # None if method is non interactive
@@ -279,7 +236,6 @@
         # ok
         # flask-restx will automatically parse the return value from Python dicts to valid JSON, this is why
         # we load the response in the return dict.
-<<<<<<< HEAD
 
         ## EA METHOD
         # Due to how EAs handle preference types, we need to also ask which
@@ -290,23 +246,6 @@
         # and any choices are handled IN the preference object instead of having multiple objects.)
 
         return return_message
-=======
-        if isinstance(method, RVEA):  # probably true for all EAs
-            ## EA METHOD
-            # Due to how EAs handle preference types, we need to also ask which
-            # preference type has been selected.
-            return {
-                "response": json.loads(response),
-                "preference_type": -1,
-                "individuals": json.loads(ea_individuals),
-                "objectives": json.loads(ea_objectives),
-            }, 200
-        else:
-            ## MCDM method
-            # In MCDM methods, preferences are handles in a monolithic fashion (i.e., always one preference object
-            # and any choices are handled IN the preference object instead of having multiple objects.)
-            return {"response": json.loads(response)}, 200
->>>>>>> d012bc84
 
     @jwt_required()
     def post(self):
@@ -337,11 +276,7 @@
         if isinstance(
             method, RVEA
         ):  # EA methods (RVEA for now) require that a preference type is chosen.
-<<<<<<< HEAD
             """if data["preference_type"] < -1:
-=======
-            if data["preference_type"] < -1:
->>>>>>> d012bc84
                 # preference type not specified
                 return {
                     "message": (
@@ -357,11 +292,7 @@
                     cls=NumpyEncoder,
                     ignore_nan=True,
                 )
-<<<<<<< HEAD
                 return json.loads(response), 200"""
-=======
-                return json.loads(response), 200
->>>>>>> d012bc84
 
         last_request = method_query.last_request
 
@@ -406,7 +337,6 @@
                         selected_solns = json.dumps(
                             method.archive, cls=NumpyEncoder, ignore_nan=True
                         )
-<<<<<<< HEAD
                         method_query.method_pickle = method
                         db.session.commit()
                         return {"response": json.loads(selected_solns)}, 200
@@ -414,34 +344,6 @@
                         selected_soln = method.archive[user_response["index"]]
                         selected_soln = json.dumps(
                             selected_soln, cls=NumpyEncoder, ignore_nan=True
-=======
-                    }, 400
-                else:
-                    last_request = last_request[preference_type]
-
-                if preference_type in [0, 1]:
-                    # handle the preferences where a numpy array is expected
-                    last_request.response = user_response["preference_data"]
-                elif preference_type in [2, 3]:
-                    np_preference = np.atleast_2d(user_response["preference_data"])
-
-                    if preference_type == 2:
-                        # expects pandas dataframe
-                        columns = last_request.content["dimensions_data"]
-                        last_request.response = pd.DataFrame(
-                            np_preference, columns=columns.columns
-                        )
-                    else:
-                        # preference_type 4
-                        # expects numpy
-                        last_request.response = np_preference
-                else:
-                    # preference type not specified
-                    # the program should never reach this point...
-                    return {
-                        "message": (
-                            f"Preference type index '{preference_type}' not valid."
->>>>>>> d012bc84
                         )
                         return {"response": json.loads(selected_soln)}, 200
                 last_request = EAControlPost(
@@ -464,7 +366,6 @@
         except Exception as e:
             print(f"DEBUG: {e}")
             # error, could not iterate, internal server error
-<<<<<<< HEAD
             if isinstance(last_request, tuple):
                 last_request_dump = [
                     json.dumps(r.content, cls=NumpyEncoder, ignore_nan=True)
@@ -474,11 +375,6 @@
                 last_request_dump = json.dumps(
                     last_request.content, cls=NumpyEncoder, ignore_nan=True
                 )
-=======
-            last_request_dump = json.dumps(
-                last_request.content, cls=NumpyEncoder, ignore_nan=True
-            )
->>>>>>> d012bc84
             return {
                 "message": "Could not iterate the method with the given response",
                 "last_request": last_request_dump,
@@ -487,7 +383,6 @@
         # we dump the response first so that we can have it encoded into valid JSON using a custom encoder
         # ignore_nan=True will ensure np.nan is coverted to valid JSON value 'null'.
         if isinstance(
-<<<<<<< HEAD
             method, (RVEA, IOPIS_NSGAIII)
         ):  # EA methods handle a bit differently, multiple requests to be handled
             """contents = [
@@ -495,22 +390,12 @@
                 for r in new_request
             ]
             response = json.dumps(contents, cls=NumpyEncoder, ignore_nan=True)"""
-=======
-            method, RVEA
-        ):  # EA methods handle a bit differently, multiple requests to be handled
-            contents = [
-                json.dumps(r.content, cls=NumpyEncoder, ignore_nan=True)
-                for r in new_request
-            ]
-            response = json.dumps(contents, cls=NumpyEncoder, ignore_nan=True)
->>>>>>> d012bc84
             ea_individuals = json.dumps(
                 method.population.individuals, cls=NumpyEncoder, ignore_nan=True
             )
             ea_objectives = json.dumps(
                 method.population.objectives, cls=NumpyEncoder, ignore_nan=True
             )
-<<<<<<< HEAD
 
             ideal = json.dumps(
                 method.population.problem.ideal, cls=NumpyEncoder, ignore_nan=True
@@ -518,26 +403,17 @@
             nadir = json.dumps(
                 method.population.problem.nadir, cls=NumpyEncoder, ignore_nan=True
             )
-=======
->>>>>>> d012bc84
 
             # ok
             # We will deserialize the response into a Python dict here because flask-restx will automatically
             # serialize the response into valid JSON.
             return {
-<<<<<<< HEAD
                 "response": 0,
                 "preference_type": -1,
                 "individuals": json.loads(ea_individuals),
                 "objectives": json.loads(ea_objectives),
                 "ideal": json.loads(ideal),
                 "nadir": json.loads(nadir),
-=======
-                "response": json.loads(response),
-                "preference_type": -1,
-                "individuals": json.loads(ea_individuals),
-                "objectives": json.loads(ea_objectives),
->>>>>>> d012bc84
             }, 200
         else:
             response = json.dumps(
